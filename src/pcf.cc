/* Copyright (C) 2015 Cotton Seed
   
   This file is part of arachne-pnr.  Arachne-pnr is free software;
   you can redistribute it and/or modify it under the terms of the GNU
   General Public License version 2 as published by the Free Software
   Foundation.
   
   This program is distributed in the hope that it will be useful, but
   WITHOUT ANY WARRANTY; without even the implied warranty of
   MERCHANTABILITY or FITNESS FOR A PARTICULAR PURPOSE.  See the GNU
   General Public License for more details.
   
   You should have received a copy of the GNU General Public License
   along with this program. If not, see <http://www.gnu.org/licenses/>. */

#include "util.hh"
#include "chipdb.hh"
#include "netlist.hh"
#include "pcf.hh"
#include "line_parser.hh"
#include "designstate.hh"
#include "casting.hh"

#include <cstring>
#include <istream>
#include <fstream>

class PCFParser : public LineParser
{
  const Package &package;
  Model *top;
  Constraints &constraints;
  
public:
  PCFParser(const std::string &f, std::istream &s_, DesignState &ds)
    : LineParser(f, s_),
      package(ds.package),
      top(ds.top),
      constraints(ds.constraints)
  {}
  
  void parse();
};

void
PCFParser::parse()
{
  std::map<std::string, Location> net_pin_loc;
  std::map<Location, std::string> pin_loc_net;
  std::map<std::string, bool> net_pin_pull_up;
  
  for (;;)
    {
      if (eof())
        break;
      
      read_line();
      if (words.empty())
        continue;
      
      const std::string &cmd = words[0];
      if (cmd == "set_io")
        {
          bool err_no_port = true;
          bool pull_up = false;
          bool pull_up_set = false;
          
          const char *net_name = nullptr,
            *pin_name = nullptr;
          for (int i = 1; i < (int)words.size(); ++i)
            {     
              if (words[i][0] == '-')
                {
                  if (words[i] == "--warn-no-port")
                    err_no_port = false;
                  else if (words[i] == "-pullup")
<<<<<<< HEAD
                  {
                      warning("ignoring unsupported -pullup option");
                      if (((int)words.size() < i+1)
                       || ((words[i+1] != "yes") && (words[i+1] != "no")))
                      {
                          warning("-pullup option should have a 'yes' or 'no' argument");
                      }
                      else
                        i++;
                  }
=======
                    {
                      if (i+1 == (int)words.size())
                        fatal(fmt("-pullup needs yes/no"));
                      i++;
                      if (words[i] == "yes")
                        {
                          pull_up = true;
                          pull_up_set = true;
                        }
                      else if (words[i] == "no")
                        pull_up_set = true;
                      else
                        fatal(fmt("unknown pullup option `" << words[i] << "'"));
                    }
>>>>>>> 521ce4a9
                  else
                    fatal(fmt("unknown option `" << words[i] << "'"));
                }
              else
                {
                  if (net_name == nullptr)
                    net_name = words[i].c_str();
                  else if (pin_name == nullptr)
                    pin_name = words[i].c_str();
                  else
                    fatal("set_io: too many arguments");
                }
            }
          
          if (!net_name || !pin_name)
            fatal("set_io: too few arguments");
          
          Port *p = top->find_port(net_name);
          if (!p)
            {
              if (err_no_port)
                fatal(fmt("no port `" << net_name << "' in top-level module `"
                          << top->name() << "'"));
              else
                {
                  warning(fmt("no port `" << net_name << "' in top-level module `"
                              << top->name() << "', constraint ignored."));
                  continue;
                }
            }
          
          auto i = package.pin_loc.find(pin_name);
          if (i == package.pin_loc.end())
            fatal(fmt("unknown pin `" << pin_name << "' on package `"
                      << package.name << "'"));
          
          if (contains(net_pin_loc, net_name))
            fatal(fmt("duplicate pin constraints for net `" << net_name << "'"));
          
          const Location &loc = i->second;
          if (contains(pin_loc_net, loc))
            fatal(fmt("duplicate pin constraints for pin `" << pin_name <<"'"));
          
          extend(net_pin_loc, net_name, loc);
          extend(pin_loc_net, loc, net_name);
          if (pull_up_set)
            extend(net_pin_pull_up, net_name, pull_up);
        }
      else
        fatal(fmt("unknown command `" << cmd << "'"));
    }
  
  constraints.net_pin_loc = net_pin_loc;
  constraints.net_pin_pull_up = net_pin_pull_up;
}

void
read_pcf(const std::string &filename, DesignState &ds)
{
  std::string expanded = expand_filename(filename);
  std::ifstream fs(expanded);
  if (fs.fail())
    fatal(fmt("read_pcf: failed to open `" << expanded << "': "
              << strerror(errno)));
  PCFParser parser(filename, fs, ds);
  return parser.parse();
}

class ConstraintsPlacer
{
  DesignState &ds;
  const ChipDB *chipdb;
  const Models &models;
  Model *top;
  const Constraints &constraints;
  
  BasedVector<Instance *, 1> cell_gate;
  
  Instance *top_port_io_gate(const std::string &net_name);
  
public:
  ConstraintsPlacer(DesignState &ds_);
  
  void place();
};

Instance *
ConstraintsPlacer::top_port_io_gate(const std::string &net_name)
{
  Port *p = top->find_port(net_name);
  assert(p);
  
  Port *p2 = p->connection_other_port();
  
  Instance *inst = cast<Instance>(p2->node());
  assert(models.is_ioX(inst)
         || models.is_pllX(inst)
         || models.is_rgba_drv(inst));
  
  return inst;
}

ConstraintsPlacer::ConstraintsPlacer(DesignState &ds_)
  : ds(ds_),
    chipdb(ds.chipdb),
    models(ds.models),
    top(ds.top),
    constraints(ds.constraints),
    cell_gate(chipdb->n_cells, nullptr)
{
  assert(ds.placement.empty());
}

void
ConstraintsPlacer::place()
{
  std::vector<Net *> bank_latch(4, nullptr);
  for (const auto &p : constraints.net_pin_loc)
    {
      Instance *inst = top_port_io_gate(p.first);
      
      const Location &loc = p.second;
      int t = loc.tile();
      assert(chipdb->tile_type[t] == TileType::IO);
      int b = chipdb->tile_bank(t);
      
      int c = 0;
      if (models.is_ioX(inst))
        {
          Net *latch = inst->find_port("LATCH_INPUT_VALUE")->connection();
          if (latch)
            {
              if (bank_latch[b])
                {
                  if (bank_latch[b] != latch)
                    fatal(fmt("pcf error: multiple LATCH_INPUT_VALUE drivers in bank " << b));
                }
              else
                bank_latch[b] = latch;
            }
          
          if (inst->get_param("IO_STANDARD").as_string() == "SB_LVDS_INPUT"
              && b != 3)
            fatal(fmt("pcf error: LVDS port `" << p.first << "' not in bank 3\n"));
          
          Location loc_other(t,
                             loc.pos() ? 0 : 1);
          int cell_other = chipdb->loc_cell(loc_other);
          if (cell_other)
            {
              Instance *inst_other = cell_gate[cell_other];
              if (inst_other)
                {
                  int x = chipdb->tile_x(t),
                    y = chipdb->tile_y(t);
                  
                  if (inst->get_param("NEG_TRIGGER").get_bit(0)
                      != inst_other->get_param("NEG_TRIGGER").get_bit(0))
                    fatal(fmt("pcf error: incompatible NEG_TRIGGER parameters in PIO at (" 
                              << x << ", " << y << ")"));
                  
                  Net *cen = inst->find_port("CLOCK_ENABLE")->connection(),
                    *cen_other = inst_other->find_port("CLOCK_ENABLE")->connection();
                  if (cen && cen_other && cen != cen_other)
                    fatal(fmt("pcf error: multiple CLOCK_ENABLE drivers in PIO at ("
                              << x << ", " << y << ")"));
                  
                  Net *inclk = inst->find_port("INPUT_CLK")->connection(),
                    *inclk_other = inst_other->find_port("INPUT_CLK")->connection();
                  if (inclk && inclk_other && inclk != inclk_other)
                    fatal(fmt("pcf error: multiple INPUT_CLK drivers in PIO at ("
                              << x << ", " << y << ")"));
                  
                  Net *outclk = inst->find_port("OUTPUT_CLK")->connection(),
                    *outclk_other = inst_other->find_port("OUTPUT_CLK")->connection();
                  if (outclk && outclk_other && outclk != outclk_other)
                    fatal(fmt("pcf error: multiple OUTPUT_CLK drivers in PIO at ("
                              << x << ", " << y << ")"));
                }
            }

          std::map<std::string, bool>::const_iterator it;
          it = constraints.net_pin_pull_up.find(p.first);
          if (it != constraints.net_pin_pull_up.end())
            { // Pull-up constraint for this pin
             inst->set_param("PULLUP", BitVector(1, it->second ? 1 : 0));
             note(fmt("forcing pull-up for `" << it->first << "' to `"
                      << it->second << "'"));
            }

          c = chipdb->loc_cell(loc);
        }
      else if(models.is_rgba_drv(inst))
        {
          //TODO: check RGBx pins
          continue;
        }
      else
        {
          assert(models.is_pllX(inst));
          
          Location pll_loc(loc.tile(), 3);
          
          c = chipdb->loc_cell(pll_loc);
          if (!c
              || chipdb->cell_type[c] != CellType::PLL)
            fatal(fmt("bad constraint on `"
                      << p.first << "': no PLL at pin "
                      << ds.package.loc_pin.at(loc)));
        }
      
      cell_gate[c] = inst;
      extend(ds.placement, inst, c);
    }
  
  for (int c : chipdb->cell_type_cells[cell_type_idx(CellType::PLL)])
    {
      Instance *pll = cell_gate[c];
      if (!pll)
        continue;
      assert(models.is_pllX(pll));
      for (int io_cell : ds.pll_out_io_cells(pll, c))
        {
          Instance *io = cell_gate[io_cell];
          if (!io)
            continue;
          
          const BitVector &pin_type = io->get_param("PIN_TYPE").as_bits();
          if (io->find_port("D_IN_0")->connected()
              || io->find_port("D_IN_1")->connected()
              || !pin_type[0]
              || pin_type[1])
            {
              const Location &pll_loc = chipdb->cell_location[c];
              const std::string &io_pin = ds.package.loc_pin.at(chipdb->cell_location[io_cell]);
              fatal(fmt("PLL at `" << chipdb->tile_x(pll_loc.tile())
                        << " " << chipdb->tile_y(pll_loc.tile())
                        << "' conflicts with pin " << io_pin << " input path"));
            }
        }
    }
  
  int n_pll = 0,
    n_pll_placed = 0;
  for (Instance *inst : top->instances())
    {
      if (contains(ds.placement, inst))
        continue;
      
      // FIXME relax
      if (models.is_gb_io(inst))
        fatal("physical constraint required for GB_IO");
      else if (models.is_pllX(inst))
        {
          ++n_pll;
          
          bool good = false;
          for (int c : chipdb->cell_type_cells[cell_type_idx(CellType::PLL)])
            {
              if (cell_gate[c])
                continue;
              
              good = true;
              for (int io_cell : ds.pll_out_io_cells(inst, c))
                {
                  Instance *io = cell_gate[io_cell];
                  if (io)
                    {
                      const BitVector &pin_type = io->get_param("PIN_TYPE").as_bits();
                      if (io->find_port("D_IN_0")->connected()
                          || io->find_port("D_IN_1")->connected()
                          || !pin_type[0]
                          || pin_type[1])
                        {
                          good = false;
                          break;
                        }
                    }
                }
              if (good)
                {
                  cell_gate[c] = inst;
                  extend(ds.placement, inst, c);
                  ++n_pll_placed;
                  break;
                }
            }
          if (!good)
            fatal(fmt("failed to place: placed " << n_pll_placed
                      << " PLLs of " << n_pll
                      << " / " << chipdb->cell_type_cells[cell_type_idx(CellType::PLL)].size()));
        }
    }
}

void
place_constraints(DesignState &ds)
{
  ConstraintsPlacer placer(ds);
  placer.place();
}<|MERGE_RESOLUTION|>--- conflicted
+++ resolved
@@ -74,18 +74,6 @@
                   if (words[i] == "--warn-no-port")
                     err_no_port = false;
                   else if (words[i] == "-pullup")
-<<<<<<< HEAD
-                  {
-                      warning("ignoring unsupported -pullup option");
-                      if (((int)words.size() < i+1)
-                       || ((words[i+1] != "yes") && (words[i+1] != "no")))
-                      {
-                          warning("-pullup option should have a 'yes' or 'no' argument");
-                      }
-                      else
-                        i++;
-                  }
-=======
                     {
                       if (i+1 == (int)words.size())
                         fatal(fmt("-pullup needs yes/no"));
@@ -100,7 +88,6 @@
                       else
                         fatal(fmt("unknown pullup option `" << words[i] << "'"));
                     }
->>>>>>> 521ce4a9
                   else
                     fatal(fmt("unknown option `" << words[i] << "'"));
                 }
